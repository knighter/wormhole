--- conflicted
+++ resolved
@@ -186,16 +186,10 @@
   }
 
   inline void Pull(FeaID key, const AdaGradEntry& val, Blob<Real>& send) {
-<<<<<<< HEAD
-    if (val.size == 1) {
-      CHECK_GT(send.size, (size_t)0);
-      send[0] = val.w_0();
-=======
     Real w0 = val.w_0();
     if (val.size == 1 || w0 == 0) {  // trick: don't send V_i if w_i = 0
-      CHECK_GT(send.size, 0);
+      CHECK_GT(send.size, (size_t)0);
       send[0] = w0;
->>>>>>> 8538d90e
       send.size = 1;
     } else {
       send.data = val.w;
